// TypeScript Version: 3.0

export type AxiosRequestHeaders = Record<string, string | number | boolean>;

export type AxiosResponseHeaders = Record<string, string> & {
  "set-cookie"?: string[]
};

export interface AxiosRequestTransformer {
  (data: any, headers?: AxiosRequestHeaders): any;
}

export interface AxiosResponseTransformer {
  (data: any, headers?: AxiosResponseHeaders): any;
}

export interface AxiosAdapter {
  (config: AxiosRequestConfig): AxiosPromise;
}

export interface AxiosBasicCredentials {
  username: string;
  password: string;
}

export interface AxiosProxyConfig {
  host: string;
  port: number;
  auth?: {
    username: string;
    password: string;
  };
  protocol?: string;
}

export type Method =
  | 'get' | 'GET'
  | 'delete' | 'DELETE'
  | 'head' | 'HEAD'
  | 'options' | 'OPTIONS'
  | 'post' | 'POST'
  | 'put' | 'PUT'
  | 'patch' | 'PATCH'
  | 'purge' | 'PURGE'
  | 'link' | 'LINK'
  | 'unlink' | 'UNLINK';

export type ResponseType =
  | 'arraybuffer'
  | 'blob'
  | 'document'
  | 'json'
  | 'text'
  | 'stream';

  export type responseEncoding =
  | 'ascii' | 'ASCII'
  | 'ansi' | 'ANSI'
  | 'binary' | 'BINARY'
  | 'base64' | 'BASE64'
  | 'base64url' | 'BASE64URL'
  | 'hex' | 'HEX'
  | 'latin1' | 'LATIN1'
  | 'ucs-2' | 'UCS-2'
  | 'ucs2' | 'UCS2'
  | 'utf-8' | 'UTF-8'
  | 'utf8' | 'UTF8'
  | 'utf16le' | 'UTF16LE';

export interface TransitionalOptions {
  silentJSONParsing?: boolean;
  forcedJSONParsing?: boolean;
  clarifyTimeoutError?: boolean;
}

export interface AxiosRequestConfig<D = any> {
  url?: string;
  method?: Method;
  baseURL?: string;
  transformRequest?: AxiosRequestTransformer | AxiosRequestTransformer[];
  transformResponse?: AxiosResponseTransformer | AxiosResponseTransformer[];
  headers?: AxiosRequestHeaders;
  params?: any;
  paramsSerializer?: (params: any) => string;
  data?: D;
  timeout?: number;
  timeoutErrorMessage?: string;
  withCredentials?: boolean;
  adapter?: AxiosAdapter;
  auth?: AxiosBasicCredentials;
  responseType?: ResponseType;
  responseEncoding?: responseEncoding | string;
  xsrfCookieName?: string;
  xsrfHeaderName?: string;
  onUploadProgress?: (progressEvent: any) => void;
  onDownloadProgress?: (progressEvent: any) => void;
  maxContentLength?: number;
  validateStatus?: ((status: number) => boolean) | null;
  maxBodyLength?: number;
  maxRedirects?: number;
  socketPath?: string | null;
  httpAgent?: any;
  httpsAgent?: any;
  proxy?: AxiosProxyConfig | false;
  cancelToken?: CancelToken;
  decompress?: boolean;
  transitional?: TransitionalOptions;
  signal?: AbortSignal;
  insecureHTTPParser?: boolean;
}

export interface HeadersDefaults {
  common: AxiosRequestHeaders;
  delete: AxiosRequestHeaders;
  get: AxiosRequestHeaders;
  head: AxiosRequestHeaders;
  post: AxiosRequestHeaders;
  put: AxiosRequestHeaders;
  patch: AxiosRequestHeaders;
  options?: AxiosRequestHeaders;
  purge?: AxiosRequestHeaders;
  link?: AxiosRequestHeaders;
  unlink?: AxiosRequestHeaders;
}

export interface AxiosDefaults<D = any> extends Omit<AxiosRequestConfig<D>, 'headers'> {
  headers: HeadersDefaults;
}

export interface AxiosResponse<T = any, D = any>  {
  data: T;
  status: number;
  statusText: string;
  headers: AxiosResponseHeaders;
  config: AxiosRequestConfig<D>;
  request?: any;
}

<<<<<<< HEAD
export interface AxiosError<T = any, D = any> extends Error {
=======
export class AxiosError<T = unknown, D = any> extends Error {
  constructor(
      message?: string,
      code?: string,
      config?: AxiosRequestConfig<D>,
      request?: any,
      response?: AxiosResponse<T, D>
  );
>>>>>>> 7f123665
  config: AxiosRequestConfig<D>;
  code?: string;
  request?: any;
  response?: AxiosResponse<T, D>;
  isAxiosError: boolean;
  status?: string;
  toJSON: () => object;
  static readonly ERR_FR_TOO_MANY_REDIRECTS = "ERR_FR_TOO_MANY_REDIRECTS";
  static readonly ERR_BAD_OPTION_VALUE = "ERR_BAD_OPTION_VALUE";
  static readonly ERR_BAD_OPTION = "ERR_BAD_OPTION";
  static readonly ERR_NETWORK = "ERR_NETWORK";
  static readonly ERR_DEPRECATED = "ERR_DEPRECATED";
  static readonly ERR_BAD_RESPONSE = "ERR_BAD_RESPONSE";
  static readonly ERR_BAD_REQUEST = "ERR_BAD_REQUEST";
  static readonly ERR_CANCELED = "ERR_CANCELED";
  static readonly ECONNABORTED = "ECONNABORTED";
  static readonly ETIMEDOUT = "ETIMEDOUT";
}

export class CanceledError<T> extends AxiosError<T> {
}

export interface AxiosPromise<T = any> extends Promise<AxiosResponse<T>> {
}

export interface CancelStatic {
  new (message?: string): Cancel;
}

export interface Cancel {
  message: string | undefined;
}

export interface Canceler {
  (message?: string): void;
}

export interface CancelTokenStatic {
  new (executor: (cancel: Canceler) => void): CancelToken;
  source(): CancelTokenSource;
}

export interface CancelToken {
  promise: Promise<Cancel>;
  reason?: Cancel;
  throwIfRequested(): void;
}

export interface CancelTokenSource {
  token: CancelToken;
  cancel: Canceler;
}

export interface AxiosInterceptorManager<V> {
  use<T = V>(onFulfilled?: (value: V) => T | Promise<T>, onRejected?: (error: any) => any): number;
  eject(id: number): void;
}

export class Axios {
  constructor(config?: AxiosRequestConfig);
  defaults: AxiosDefaults;
  interceptors: {
    request: AxiosInterceptorManager<AxiosRequestConfig>;
    response: AxiosInterceptorManager<AxiosResponse>;
  };
  getUri(config?: AxiosRequestConfig): string;
  request<T = any, R = AxiosResponse<T>, D = any>(config: AxiosRequestConfig<D>): Promise<R>;
  get<T = any, R = AxiosResponse<T>, D = any>(url: string, config?: AxiosRequestConfig<D>): Promise<R>;
  delete<T = any, R = AxiosResponse<T>, D = any>(url: string, config?: AxiosRequestConfig<D>): Promise<R>;
  head<T = any, R = AxiosResponse<T>, D = any>(url: string, config?: AxiosRequestConfig<D>): Promise<R>;
  options<T = any, R = AxiosResponse<T>, D = any>(url: string, config?: AxiosRequestConfig<D>): Promise<R>;
  post<T = any, R = AxiosResponse<T>, D = any>(url: string, data?: D, config?: AxiosRequestConfig<D>): Promise<R>;
  put<T = any, R = AxiosResponse<T>, D = any>(url: string, data?: D, config?: AxiosRequestConfig<D>): Promise<R>;
  patch<T = any, R = AxiosResponse<T>, D = any>(url: string, data?: D, config?: AxiosRequestConfig<D>): Promise<R>;
}

export interface AxiosInstance extends Axios {
  (config: AxiosRequestConfig): AxiosPromise;
  (url: string, config?: AxiosRequestConfig): AxiosPromise;
}

export interface AxiosStatic extends AxiosInstance {
  create(config?: AxiosRequestConfig): AxiosInstance;
  Cancel: CancelStatic;
  CancelToken: CancelTokenStatic;
  Axios: typeof Axios;
  readonly VERSION: string;
  isCancel(value: any): boolean;
  all<T>(values: Array<T | Promise<T>>): Promise<T[]>;
  spread<T, R>(callback: (...args: T[]) => R): (array: T[]) => R;
  isAxiosError(payload: any): payload is AxiosError;
}

declare const axios: AxiosStatic;

export default axios;<|MERGE_RESOLUTION|>--- conflicted
+++ resolved
@@ -136,18 +136,15 @@
   request?: any;
 }
 
-<<<<<<< HEAD
-export interface AxiosError<T = any, D = any> extends Error {
-=======
 export class AxiosError<T = unknown, D = any> extends Error {
   constructor(
-      message?: string,
-      code?: string,
-      config?: AxiosRequestConfig<D>,
-      request?: any,
-      response?: AxiosResponse<T, D>
+    message?: string,
+    code?: string,
+    config?: AxiosRequestConfig<D>,
+    request?: any,
+    response?: AxiosResponse<T, D>
   );
->>>>>>> 7f123665
+
   config: AxiosRequestConfig<D>;
   code?: string;
   request?: any;
