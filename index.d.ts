export type AxiosRequestHeaders = Record<string, string>

export type AxiosResponseHeaders = Record<string, string> & {
  "set-cookie"?: string[]
}

export interface AxiosRequestTransformer {
  (data: any, headers?: AxiosRequestHeaders): any;
}

export interface AxiosResponseTransformer {
  (data: any, headers?: AxiosResponseHeaders): any;
}

export interface AxiosAdapter {
  (config: AxiosRequestConfig): AxiosPromise<any>;
}

export interface AxiosBasicCredentials {
  username: string;
  password: string;
}

export interface AxiosProxyConfig {
  host: string;
  port: number;
  auth?: {
    username: string;
    password:string;
  };
  protocol?: string;
}

export type Method =
  | 'get' | 'GET'
  | 'delete' | 'DELETE'
  | 'head' | 'HEAD'
  | 'options' | 'OPTIONS'
  | 'post' | 'POST'
  | 'put' | 'PUT'
  | 'patch' | 'PATCH'
  | 'purge' | 'PURGE'
  | 'link' | 'LINK'
  | 'unlink' | 'UNLINK'

export type ResponseType =
  | 'arraybuffer'
  | 'blob'
  | 'document'
  | 'json'
  | 'text'
  | 'stream'

export interface TransitionalOptions{
  silentJSONParsing: boolean;
  forcedJSONParsing: boolean;
  clarifyTimeoutError: boolean;
}

export interface AxiosRequestConfig<D = any> {
  url?: string;
  method?: Method;
  baseURL?: string;
  transformRequest?: AxiosRequestTransformer | AxiosRequestTransformer[];
  transformResponse?: AxiosResponseTransformer | AxiosResponseTransformer[];
  headers?: AxiosRequestHeaders;
  params?: any;
  paramsSerializer?: (params: any) => string;
  data?: D;
  timeout?: number;
  timeoutErrorMessage?: string;
  withCredentials?: boolean;
  adapter?: AxiosAdapter;
  auth?: AxiosBasicCredentials;
  responseType?: ResponseType;
  xsrfCookieName?: string;
  xsrfHeaderName?: string;
  onUploadProgress?: (progressEvent: any) => void;
  onDownloadProgress?: (progressEvent: any) => void;
  maxContentLength?: number;
  validateStatus?: ((status: number) => boolean) | null;
  maxBodyLength?: number;
  maxRedirects?: number;
  socketPath?: string | null;
  httpAgent?: any;
  httpsAgent?: any;
  proxy?: AxiosProxyConfig | false;
  cancelToken?: CancelToken;
  decompress?: boolean;
  transitional?: TransitionalOptions;
<<<<<<< HEAD
  signal?: AbortSignal;
=======
  insecureHTTPParser?: boolean
>>>>>>> 2bc25078
}

export interface AxiosResponse<T = unknown, D = any>  {
  data: T;
  status: number;
  statusText: string;
  headers: AxiosResponseHeaders;
  config: AxiosRequestConfig<D>;
  request?: any;
}

export interface AxiosError<T = unknown, D = any> extends Error {
  config: AxiosRequestConfig<D>;
  code?: string;
  request?: any;
  response?: AxiosResponse<T, D>;
  isAxiosError: boolean;
  toJSON: () => object;
}

export interface AxiosPromise<T = unknown> extends Promise<AxiosResponse<T>> {
}

export interface CancelStatic {
  new (message?: string): Cancel;
}

export interface Cancel {
  message: string;
}

export interface Canceler {
  (message?: string): void;
}

export interface CancelTokenStatic {
  new (executor: (cancel: Canceler) => void): CancelToken;
  source(): CancelTokenSource;
}

export interface CancelToken {
  promise: Promise<Cancel>;
  reason?: Cancel;
  throwIfRequested(): void;
}

export interface CancelTokenSource {
  token: CancelToken;
  cancel: Canceler;
}

export interface AxiosInterceptorManager<V> {
  use<T = V>(onFulfilled?: (value: V) => T | Promise<T>, onRejected?: (error: any) => any): number;
  eject(id: number): void;
}

export class Axios {
  constructor(config?: AxiosRequestConfig);
  defaults: AxiosRequestConfig;
  interceptors: {
    request: AxiosInterceptorManager<AxiosRequestConfig>;
    response: AxiosInterceptorManager<AxiosResponse>;
  };
  getUri(config?: AxiosRequestConfig): string;
  request<T = unknown, R = AxiosResponse<T>, D = any> (config: AxiosRequestConfig<D>): Promise<R>;
  get<T = unknown, R = AxiosResponse<T>, D = any>(url: string, config?: AxiosRequestConfig<D>): Promise<R>;
  delete<T = unknown, R = AxiosResponse<T>, D = any>(url: string, config?: AxiosRequestConfig<D>): Promise<R>;
  head<T = unknown, R = AxiosResponse<T>, D = any>(url: string, config?: AxiosRequestConfig<D>): Promise<R>;
  options<T = unknown, R = AxiosResponse<T>, D = any>(url: string, config?: AxiosRequestConfig<D>): Promise<R>;
  post<T = unknown, R = AxiosResponse<T>, D = any>(url: string, data?: D, config?: AxiosRequestConfig<D>): Promise<R>;
  put<T = unknown, R = AxiosResponse<T>, D = any>(url: string, data?: D, config?: AxiosRequestConfig<D>): Promise<R>;
  patch<T = unknown, R = AxiosResponse<T>, D = any>(url: string, data?: D, config?: AxiosRequestConfig<D>): Promise<R>;
}

export interface AxiosInstance extends Axios {
  (config: AxiosRequestConfig): AxiosPromise;
  (url: string, config?: AxiosRequestConfig): AxiosPromise;
}

export interface AxiosStatic extends AxiosInstance {
  create(config?: AxiosRequestConfig): AxiosInstance;
  Cancel: CancelStatic;
  CancelToken: CancelTokenStatic;
  Axios: typeof Axios;
  readonly VERSION: string;
  isCancel(value: any): boolean;
  all<T>(values: (T | Promise<T>)[]): Promise<T[]>;
  spread<T, R>(callback: (...args: T[]) => R): (array: T[]) => R;
  isAxiosError(payload: any): payload is AxiosError;
}

declare const axios: AxiosStatic;

export default axios;<|MERGE_RESOLUTION|>--- conflicted
+++ resolved
@@ -88,11 +88,8 @@
   cancelToken?: CancelToken;
   decompress?: boolean;
   transitional?: TransitionalOptions;
-<<<<<<< HEAD
   signal?: AbortSignal;
-=======
   insecureHTTPParser?: boolean
->>>>>>> 2bc25078
 }
 
 export interface AxiosResponse<T = unknown, D = any>  {
