--- conflicted
+++ resolved
@@ -50,11 +50,7 @@
   var options = {
     host: parsed.hostname,
     port: parsed.port,
-<<<<<<< HEAD
-    path: buildURL(parsed.path, config.params).replace(/^\?/, ''),
-=======
-    path: buildUrl(parsed.path, config.params, config.paramsSerializer).replace(/^\?/, ''),
->>>>>>> 2e4c9285
+    path: buildURL(parsed.path, config.params, config.paramsSerializer).replace(/^\?/, ''),
     method: config.method,
     headers: headers,
     agent: config.agent
