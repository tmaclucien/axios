--- conflicted
+++ resolved
@@ -9,12 +9,9 @@
 var path = require('path');
 var pkg = require('./../../../package.json');
 var server, proxy;
-<<<<<<< HEAD
 var AxiosError = require('../../../lib/core/AxiosError');
-=======
 var FormData = require('form-data');
 var formidable = require('formidable');
->>>>>>> 6b9b05b9
 
 describe('supports http with nodejs', function () {
 
@@ -1187,8 +1184,6 @@
       });
     });
   });
-<<<<<<< HEAD
-=======
 
   it('should allow passing FormData', function (done) {
     var form = new FormData();
@@ -1231,5 +1226,4 @@
     });
   });
 
->>>>>>> 6b9b05b9
 });
